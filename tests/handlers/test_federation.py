--- conflicted
+++ resolved
@@ -76,14 +76,8 @@
 
         yield self.handlers.federation_handler.on_receive_pdu(pdu, False)
 
-<<<<<<< HEAD
         self.datastore.persist_event.assert_called_once_with(ANY, False)
-        self.notifier.on_new_room_event.assert_called_once_with(
-                ANY, store_id)
-=======
-        self.datastore.persist_event.assert_called_once_with(event, False)
-        self.notifier.on_new_room_event.assert_called_once_with(event)
->>>>>>> e111a06e
+        self.notifier.on_new_room_event.assert_called_once_with(ANY)
 
     @defer.inlineCallbacks
     def test_invite_join_target_this(self):
