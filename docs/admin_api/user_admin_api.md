# User Admin API

## Query User Account

This API returns information about a specific user account.

The api is:

```
GET /_synapse/admin/v2/users/<user_id>
```

To use it, you will need to authenticate by providing an `access_token` for a
server admin: [Admin API](../usage/administration/admin_api)

It returns a JSON body like the following:

```jsonc
{
    "name": "@user:example.com",
    "displayname": "User", // can be null if not set
    "threepids": [
        {
            "medium": "email",
            "address": "<user_mail_1>",
            "added_at": 1586458409743,
            "validated_at": 1586458409743
        },
        {
            "medium": "email",
            "address": "<user_mail_2>",
            "added_at": 1586458409743,
            "validated_at": 1586458409743
        }
    ],
    "avatar_url": "<avatar_url>",  // can be null if not set
    "is_guest": 0,
    "admin": 0,
    "deactivated": 0,
    "shadow_banned": 0,
    "creation_ts": 1560432506,
    "appservice_id": null,
    "consent_server_notice_sent": null,
    "consent_version": null,
    "external_ids": [
        {
            "auth_provider": "<provider1>",
            "external_id": "<user_id_provider_1>"
        },
        {
            "auth_provider": "<provider2>",
            "external_id": "<user_id_provider_2>"
        }
    ],
    "user_type": null
}
```

URL parameters:

- `user_id`: fully-qualified user id: for example, `@user:server.com`.

## Create or modify Account

This API allows an administrator to create or modify a user account with a
specific `user_id`.

This api is:

```
PUT /_synapse/admin/v2/users/<user_id>
```

with a body of:

```json
{
    "password": "user_password",
    "displayname": "User",
    "threepids": [
        {
            "medium": "email",
            "address": "<user_mail_1>"
        },
        {
            "medium": "email",
            "address": "<user_mail_2>"
        }
    ],
    "external_ids": [
        {
            "auth_provider": "<provider1>",
            "external_id": "<user_id_provider_1>"
        },
        {
            "auth_provider": "<provider2>",
            "external_id": "<user_id_provider_2>"
        }
    ],
    "avatar_url": "<avatar_url>",
    "admin": false,
    "deactivated": false,
    "user_type": null
}
```

To use it, you will need to authenticate by providing an `access_token` for a
server admin: [Admin API](../usage/administration/admin_api)

Returns HTTP status code:
- `201` - When a new user object was created.
- `200` - When a user was modified.

URL parameters:

- `user_id`: fully-qualified user id: for example, `@user:server.com`.

Body parameters:

- `password` - string, optional. If provided, the user's password is updated and all
  devices are logged out.
- `displayname` - string, optional, defaults to the value of `user_id`.
- `threepids` - array, optional, allows setting the third-party IDs (email, msisdn)
  - `medium` - string. Kind of third-party ID, either `email` or `msisdn`.
  - `address` - string. Value of third-party ID.
  belonging to a user.
- `external_ids` - array, optional. Allow setting the identifier of the external identity
  provider for SSO (Single sign-on). Details in
  [Sample Configuration File](../usage/configuration/homeserver_sample_config.html)
  section `sso` and `oidc_providers`.
  - `auth_provider` - string. ID of the external identity provider. Value of `idp_id`
    in homeserver configuration.
  - `external_id` - string, user ID in the external identity provider.
- `avatar_url` - string, optional, must be a
  [MXC URI](https://matrix.org/docs/spec/client_server/r0.6.0#matrix-content-mxc-uris).
- `admin` - bool, optional, defaults to `false`.
- `deactivated` - bool, optional. If unspecified, deactivation state will be left
  unchanged on existing accounts and set to `false` for new accounts.
  A user cannot be erased by deactivating with this API. For details on
  deactivating users see [Deactivate Account](#deactivate-account).
- `user_type` - string or null, optional. If provided, the user type will be
  adjusted. If `null` given, the user type will be cleared. Other 
  allowed options are: `bot` and `support`.

If the user already exists then optional parameters default to the current value.

In order to re-activate an account `deactivated` must be set to `false`. If
users do not login via single-sign-on, a new `password` must be provided.

## List Accounts

This API returns all local user accounts.
By default, the response is ordered by ascending user ID.

```
GET /_synapse/admin/v2/users?from=0&limit=10&guests=false
```

To use it, you will need to authenticate by providing an `access_token` for a
server admin: [Admin API](../usage/administration/admin_api)

A response body like the following is returned:

```json
{
    "users": [
        {
            "name": "<user_id1>",
            "is_guest": 0,
            "admin": 0,
            "user_type": null,
            "deactivated": 0,
            "shadow_banned": 0,
            "displayname": "<User One>",
            "avatar_url": null,
            "creation_ts": 1560432668000
        }, {
            "name": "<user_id2>",
            "is_guest": 0,
            "admin": 1,
            "user_type": null,
            "deactivated": 0,
            "shadow_banned": 0,
            "displayname": "<User Two>",
            "avatar_url": "<avatar_url>",
            "creation_ts": 1561550621000
        }
    ],
    "next_token": "100",
    "total": 200
}
```

To paginate, check for `next_token` and if present, call the endpoint again
with `from` set to the value of `next_token`. This will return a new page.

If the endpoint does not return a `next_token` then there are no more users
to paginate through.

**Parameters**

The following parameters should be set in the URL:

- `user_id` - Is optional and filters to only return users with user IDs
  that contain this value. This parameter is ignored when using the `name` parameter.
- `name` - Is optional and filters to only return users with user ID localparts
  **or** displaynames that contain this value.
- `guests` - string representing a bool - Is optional and if `false` will **exclude** guest users.
  Defaults to `true` to include guest users.
- `deactivated` - string representing a bool - Is optional and if `true` will **include** deactivated users.
  Defaults to `false` to exclude deactivated users.
- `limit` - string representing a positive integer - Is optional but is used for pagination,
  denoting the maximum number of items to return in this call. Defaults to `100`.
- `from` - string representing a positive integer - Is optional but used for pagination,
  denoting the offset in the returned results. This should be treated as an opaque value and
  not explicitly set to anything other than the return value of `next_token` from a previous call.
  Defaults to `0`.
- `order_by` - The method by which to sort the returned list of users.
  If the ordered field has duplicates, the second order is always by ascending `name`,
  which guarantees a stable ordering. Valid values are:

  - `name` - Users are ordered alphabetically by `name`. This is the default.
  - `is_guest` - Users are ordered by `is_guest` status.
  - `admin` - Users are ordered by `admin` status.
  - `user_type` - Users are ordered alphabetically by `user_type`.
  - `deactivated` - Users are ordered by `deactivated` status.
  - `shadow_banned` - Users are ordered by `shadow_banned` status.
  - `displayname` - Users are ordered alphabetically by `displayname`.
  - `avatar_url` - Users are ordered alphabetically by avatar URL.
  - `creation_ts` - Users are ordered by when the users was created in ms.

- `dir` - Direction of media order. Either `f` for forwards or `b` for backwards.
  Setting this value to `b` will reverse the above sort order. Defaults to `f`.

Caution. The database only has indexes on the columns `name` and `creation_ts`.
This means that if a different sort order is used (`is_guest`, `admin`,
`user_type`, `deactivated`, `shadow_banned`, `avatar_url` or `displayname`),
this can cause a large load on the database, especially for large environments.

**Response**

The following fields are returned in the JSON response body:

- `users` - An array of objects, each containing information about an user.
  User objects contain the following fields:

  - `name` - string - Fully-qualified user ID (ex. `@user:server.com`).
  - `is_guest` - bool - Status if that user is a guest account.
  - `admin` - bool - Status if that user is a server administrator.
  - `user_type` - string - Type of the user. Normal users are type `None`.
    This allows user type specific behaviour. There are also types `support` and `bot`. 
  - `deactivated` - bool - Status if that user has been marked as deactivated.
  - `shadow_banned` - bool - Status if that user has been marked as shadow banned.
  - `displayname` - string - The user's display name if they have set one.
  - `avatar_url` - string -  The user's avatar URL if they have set one.
  - `creation_ts` - integer - The user's creation timestamp in ms.

- `next_token`: string representing a positive integer - Indication for pagination. See above.
- `total` - integer - Total number of media.


## Query current sessions for a user

This API returns information about the active sessions for a specific user.

The endpoints are:

```
GET /_synapse/admin/v1/whois/<user_id>
```

and:

```
GET /_matrix/client/r0/admin/whois/<userId>
```

See also: [Client Server
API Whois](https://matrix.org/docs/spec/client_server/r0.6.1#get-matrix-client-r0-admin-whois-userid).

To use it, you will need to authenticate by providing an `access_token` for a
server admin: [Admin API](../usage/administration/admin_api)

It returns a JSON body like the following:

```json
{
    "user_id": "<user_id>",
    "devices": {
        "": {
            "sessions": [
                {
                    "connections": [
                        {
                            "ip": "1.2.3.4",
                            "last_seen": 1417222374433,
                            "user_agent": "Mozilla/5.0 ..."
                        },
                        {
                            "ip": "1.2.3.10",
                            "last_seen": 1417222374500,
                            "user_agent": "Dalvik/2.1.0 ..."
                        }
                    ]
                }
            ]
        }
    }
}
```

`last_seen` is measured in milliseconds since the Unix epoch.

## Deactivate Account

This API deactivates an account. It removes active access tokens, resets the
password, and deletes third-party IDs (to prevent the user requesting a
password reset).

It can also mark the user as GDPR-erased. This means messages sent by the
user will still be visible by anyone that was in the room when these messages
were sent, but hidden from users joining the room afterwards.

The api is:

```
POST /_synapse/admin/v1/deactivate/<user_id>
```

with a body of:

```json
{
    "erase": true
}
```

To use it, you will need to authenticate by providing an `access_token` for a
server admin: [Admin API](../usage/administration/admin_api)

The erase parameter is optional and defaults to `false`.
An empty body may be passed for backwards compatibility.

The following actions are performed when deactivating an user:

- Try to unpind 3PIDs from the identity server
- Remove all 3PIDs from the homeserver
- Delete all devices and E2EE keys
- Delete all access tokens
- Delete all pushers
- Delete the password hash
- Removal from all rooms the user is a member of
- Remove the user from the user directory
- Reject all pending invites
- Remove all account validity information related to the user
<<<<<<< HEAD
- Remove the arbitrary data store known as *account data* (list of ignored users, push rules, etc.)
=======
- Remove the arbitrary data store known as *account data*. For example, this includes:
    - list of ignored users;
    - push rules;
    - secret storage keys; and
    - cross-signing keys.
>>>>>>> df54c848

The following additional actions are performed during deactivation if `erase`
is set to `true`:

- Remove the user's display name
- Remove the user's avatar URL
- Mark the user as erased

The following actions are **NOT** performed. The list may be incomplete.

- Remove mappings of SSO IDs
- [Delete media uploaded](#delete-media-uploaded-by-a-user) by user (included avatar images)
- Delete sent and received messages
- Remove the user's creation (registration) timestamp
- [Remove rate limit overrides](#override-ratelimiting-for-users)
- Remove from monthly active users

## Reset password

Changes the password of another user. This will automatically log the user out of all their devices.

The api is:

```
POST /_synapse/admin/v1/reset_password/<user_id>
```

with a body of:

```json
{
   "new_password": "<secret>",
   "logout_devices": true
}
```

To use it, you will need to authenticate by providing an `access_token` for a
server admin: [Admin API](../usage/administration/admin_api)

The parameter `new_password` is required.
The parameter `logout_devices` is optional and defaults to `true`.


## Get whether a user is a server administrator or not

The api is:

```
GET /_synapse/admin/v1/users/<user_id>/admin
```

To use it, you will need to authenticate by providing an `access_token` for a
server admin: [Admin API](../usage/administration/admin_api)

A response body like the following is returned:

```json
{
    "admin": true
}
```


## Change whether a user is a server administrator or not

Note that you cannot demote yourself.

The api is:

```
PUT /_synapse/admin/v1/users/<user_id>/admin
```

with a body of:

```json
{
    "admin": true
}
```

To use it, you will need to authenticate by providing an `access_token` for a
server admin: [Admin API](../usage/administration/admin_api)


## List room memberships of a user

Gets a list of all `room_id` that a specific `user_id` is member.

The API is:

```
GET /_synapse/admin/v1/users/<user_id>/joined_rooms
```

To use it, you will need to authenticate by providing an `access_token` for a
server admin: [Admin API](../usage/administration/admin_api)

A response body like the following is returned:

```json
    {
        "joined_rooms": [
            "!DuGcnbhHGaSZQoNQR:matrix.org",
            "!ZtSaPCawyWtxfWiIy:matrix.org"
        ],
        "total": 2
    }
```

The server returns the list of rooms of which the user and the server
are member. If the user is local, all the rooms of which the user is
member are returned.

**Parameters**

The following parameters should be set in the URL:

- `user_id` - fully qualified: for example, `@user:server.com`.

**Response**

The following fields are returned in the JSON response body:

- `joined_rooms` - An array of `room_id`.
- `total` - Number of rooms.

## Account Data
Gets information about account data for a specific `user_id`.

The API is:

```
GET /_synapse/admin/v1/users/<user_id>/accountdata
```

A response body like the following is returned:

```json
{
    "account_data": {
        "global": {
            "m.secret_storage.key.LmIGHTg5W": {
                "algorithm": "m.secret_storage.v1.aes-hmac-sha2",
                "iv": "fwjNZatxg==",
                "mac": "eWh9kNnLWZUNOgnc="
            },
            "im.vector.hide_profile": {
                "hide_profile": true
            },
            "org.matrix.preview_urls": {
                "disable": false
            },
            "im.vector.riot.breadcrumb_rooms": {
                "rooms": [
                    "!LxcBDAsDUVAfJDEo:matrix.org",
                    "!MAhRxqasbItjOqxu:matrix.org"
                ]
            },
            "m.accepted_terms": {
                "accepted": [
                    "https://example.org/somewhere/privacy-1.2-en.html",
                    "https://example.org/somewhere/terms-2.0-en.html"
                ]
            },
            "im.vector.setting.breadcrumbs": {
                "recent_rooms": [
                    "!MAhRxqasbItqxuEt:matrix.org",
                    "!ZtSaPCawyWtxiImy:matrix.org"
                ]
            }
        },
        "rooms": {
            "!GUdfZSHUJibpiVqHYd:matrix.org": {
                "m.fully_read": {
                    "event_id": "$156334540fYIhZ:matrix.org"
                }
            },
            "!tOZwOOiqwCYQkLhV:matrix.org": {
                "m.fully_read": {
                    "event_id": "$xjsIyp4_NaVl2yPvIZs_k1Jl8tsC_Sp23wjqXPno"
                }
            }
        }
    }
}
```

**Parameters**

The following parameters should be set in the URL:

- `user_id` - fully qualified: for example, `@user:server.com`.

**Response**

The following fields are returned in the JSON response body:

- `account_data` - A map containing the account data for the user
  - `global` - A map containing the global account data for the user
  - `rooms` - A map containing the account data per room for the user

## User media

### List media uploaded by a user
Gets a list of all local media that a specific `user_id` has created.
By default, the response is ordered by descending creation date and ascending media ID.
The newest media is on top. You can change the order with parameters
`order_by` and `dir`.

The API is:

```
GET /_synapse/admin/v1/users/<user_id>/media
```

To use it, you will need to authenticate by providing an `access_token` for a
server admin: [Admin API](../usage/administration/admin_api)

A response body like the following is returned:

```json
{
  "media": [
    {
      "created_ts": 100400,
      "last_access_ts": null,
      "media_id": "qXhyRzulkwLsNHTbpHreuEgo",
      "media_length": 67,
      "media_type": "image/png",
      "quarantined_by": null,
      "safe_from_quarantine": false,
      "upload_name": "test1.png"
    },
    {
      "created_ts": 200400,
      "last_access_ts": null,
      "media_id": "FHfiSnzoINDatrXHQIXBtahw",
      "media_length": 67,
      "media_type": "image/png",
      "quarantined_by": null,
      "safe_from_quarantine": false,
      "upload_name": "test2.png"
    }
  ],
  "next_token": 3,
  "total": 2
}
```

To paginate, check for `next_token` and if present, call the endpoint again
with `from` set to the value of `next_token`. This will return a new page.

If the endpoint does not return a `next_token` then there are no more
reports to paginate through.

**Parameters**

The following parameters should be set in the URL:

- `user_id` - string - fully qualified: for example, `@user:server.com`.
- `limit`: string representing a positive integer - Is optional but is used for pagination,
  denoting the maximum number of items to return in this call. Defaults to `100`.
- `from`: string representing a positive integer - Is optional but used for pagination,
  denoting the offset in the returned results. This should be treated as an opaque value and
  not explicitly set to anything other than the return value of `next_token` from a previous call.
  Defaults to `0`.
- `order_by` - The method by which to sort the returned list of media.
  If the ordered field has duplicates, the second order is always by ascending `media_id`,
  which guarantees a stable ordering. Valid values are:

  - `media_id` - Media are ordered alphabetically by `media_id`.
  - `upload_name` - Media are ordered alphabetically by name the media was uploaded with.
  - `created_ts` - Media are ordered by when the content was uploaded in ms.
    Smallest to largest. This is the default.
  - `last_access_ts` - Media are ordered by when the content was last accessed in ms.
    Smallest to largest.
  - `media_length` - Media are ordered by length of the media in bytes.
    Smallest to largest.
  - `media_type` - Media are ordered alphabetically by MIME-type.
  - `quarantined_by` - Media are ordered alphabetically by the user ID that
    initiated the quarantine request for this media.
  - `safe_from_quarantine` - Media are ordered by the status if this media is safe
    from quarantining.

- `dir` - Direction of media order. Either `f` for forwards or `b` for backwards.
  Setting this value to `b` will reverse the above sort order. Defaults to `f`.

If neither `order_by` nor `dir` is set, the default order is newest media on top
(corresponds to `order_by` = `created_ts` and `dir` = `b`).

Caution. The database only has indexes on the columns `media_id`,
`user_id` and `created_ts`. This means that if a different sort order is used
(`upload_name`, `last_access_ts`, `media_length`, `media_type`,
`quarantined_by` or `safe_from_quarantine`), this can cause a large load on the
database, especially for large environments.

**Response**

The following fields are returned in the JSON response body:

- `media` - An array of objects, each containing information about a media.
  Media objects contain the following fields:
  - `created_ts` - integer - Timestamp when the content was uploaded in ms.
  - `last_access_ts` - integer - Timestamp when the content was last accessed in ms.
  - `media_id` - string - The id used to refer to the media.
  - `media_length` - integer - Length of the media in bytes.
  - `media_type` - string - The MIME-type of the media.
  - `quarantined_by` - string - The user ID that initiated the quarantine request
    for this media.
  - `safe_from_quarantine` - bool - Status if this media is safe from quarantining.
  - `upload_name` - string - The name the media was uploaded with.
- `next_token`: integer - Indication for pagination. See above.
- `total` - integer - Total number of media.

### Delete media uploaded by a user

This API deletes the *local* media from the disk of your own server
that a specific `user_id` has created. This includes any local thumbnails.

This API will not affect media that has been uploaded to external
media repositories (e.g https://github.com/turt2live/matrix-media-repo/).

By default, the API deletes media ordered by descending creation date and ascending media ID.
The newest media is deleted first. You can change the order with parameters
`order_by` and `dir`. If no `limit` is set the API deletes `100` files per request.

The API is:

```
DELETE /_synapse/admin/v1/users/<user_id>/media
```

To use it, you will need to authenticate by providing an `access_token` for a
server admin: [Admin API](../usage/administration/admin_api)

A response body like the following is returned:

```json
{
  "deleted_media": [
    "abcdefghijklmnopqrstuvwx"
  ],
  "total": 1
}
```

The following fields are returned in the JSON response body:

* `deleted_media`: an array of strings - List of deleted `media_id`
* `total`: integer - Total number of deleted `media_id`

**Note**: There is no `next_token`. This is not useful for deleting media, because
after deleting media the remaining media have a new order.

**Parameters**

This API has the same parameters as
[List media uploaded by a user](#list-media-uploaded-by-a-user).
With the parameters you can for example limit the number of files to delete at once or
delete largest/smallest or newest/oldest files first.

## Login as a user

Get an access token that can be used to authenticate as that user. Useful for
when admins wish to do actions on behalf of a user.

The API is:

```
POST /_synapse/admin/v1/users/<user_id>/login
{}
```

An optional `valid_until_ms` field can be specified in the request body as an
integer timestamp that specifies when the token should expire. By default tokens
do not expire.

A response body like the following is returned:

```json
{
    "access_token": "<opaque_access_token_string>"
}
```

This API does *not* generate a new device for the user, and so will not appear
their `/devices` list, and in general the target user should not be able to
tell they have been logged in as.

To expire the token call the standard `/logout` API with the token.

Note: The token will expire if the *admin* user calls `/logout/all` from any
of their devices, but the token will *not* expire if the target user does the
same.


## User devices

### List all devices
Gets information about all devices for a specific `user_id`.

The API is:

```
GET /_synapse/admin/v2/users/<user_id>/devices
```

To use it, you will need to authenticate by providing an `access_token` for a
server admin: [Admin API](../usage/administration/admin_api)

A response body like the following is returned:

```json
{
  "devices": [
    {
      "device_id": "QBUAZIFURK",
      "display_name": "android",
      "last_seen_ip": "1.2.3.4",
      "last_seen_ts": 1474491775024,
      "user_id": "<user_id>"
    },
    {
      "device_id": "AUIECTSRND",
      "display_name": "ios",
      "last_seen_ip": "1.2.3.5",
      "last_seen_ts": 1474491775025,
      "user_id": "<user_id>"
    }
  ],
  "total": 2
}
```

**Parameters**

The following parameters should be set in the URL:

- `user_id` - fully qualified: for example, `@user:server.com`.

**Response**

The following fields are returned in the JSON response body:

- `devices` - An array of objects, each containing information about a device.
  Device objects contain the following fields:

  - `device_id` - Identifier of device.
  - `display_name` - Display name set by the user for this device.
    Absent if no name has been set.
  - `last_seen_ip` - The IP address where this device was last seen.
    (May be a few minutes out of date, for efficiency reasons).
  - `last_seen_ts` - The timestamp (in milliseconds since the unix epoch) when this
    devices was last seen. (May be a few minutes out of date, for efficiency reasons).
  - `user_id` - Owner of  device.

- `total` - Total number of user's devices.

### Delete multiple devices
Deletes the given devices for a specific `user_id`, and invalidates
any access token associated with them.

The API is:

```
POST /_synapse/admin/v2/users/<user_id>/delete_devices

{
  "devices": [
    "QBUAZIFURK",
    "AUIECTSRND"
  ],
}
```

To use it, you will need to authenticate by providing an `access_token` for a
server admin: [Admin API](../usage/administration/admin_api)

An empty JSON dict is returned.

**Parameters**

The following parameters should be set in the URL:

- `user_id` - fully qualified: for example, `@user:server.com`.

The following fields are required in the JSON request body:

- `devices` - The list of device IDs to delete.

### Show a device
Gets information on a single device, by `device_id` for a specific `user_id`.

The API is:

```
GET /_synapse/admin/v2/users/<user_id>/devices/<device_id>
```

To use it, you will need to authenticate by providing an `access_token` for a
server admin: [Admin API](../usage/administration/admin_api)

A response body like the following is returned:

```json
{
  "device_id": "<device_id>",
  "display_name": "android",
  "last_seen_ip": "1.2.3.4",
  "last_seen_ts": 1474491775024,
  "user_id": "<user_id>"
}
```

**Parameters**

The following parameters should be set in the URL:

- `user_id` - fully qualified: for example, `@user:server.com`.
- `device_id` - The device to retrieve.

**Response**

The following fields are returned in the JSON response body:

- `device_id` - Identifier of device.
- `display_name` - Display name set by the user for this device.
  Absent if no name has been set.
- `last_seen_ip` - The IP address where this device was last seen.
  (May be a few minutes out of date, for efficiency reasons).
- `last_seen_ts` - The timestamp (in milliseconds since the unix epoch) when this
  devices was last seen. (May be a few minutes out of date, for efficiency reasons).
- `user_id` - Owner of  device.

### Update a device
Updates the metadata on the given `device_id` for a specific `user_id`.

The API is:

```
PUT /_synapse/admin/v2/users/<user_id>/devices/<device_id>

{
  "display_name": "My other phone"
}
```

To use it, you will need to authenticate by providing an `access_token` for a
server admin: [Admin API](../usage/administration/admin_api)

An empty JSON dict is returned.

**Parameters**

The following parameters should be set in the URL:

- `user_id` - fully qualified: for example, `@user:server.com`.
- `device_id` - The device to update.

The following fields are required in the JSON request body:

- `display_name` - The new display name for this device. If not given,
  the display name is unchanged.

### Delete a device
Deletes the given `device_id` for a specific `user_id`,
and invalidates any access token associated with it.

The API is:

```
DELETE /_synapse/admin/v2/users/<user_id>/devices/<device_id>

{}
```

To use it, you will need to authenticate by providing an `access_token` for a
server admin: [Admin API](../usage/administration/admin_api)

An empty JSON dict is returned.

**Parameters**

The following parameters should be set in the URL:

- `user_id` - fully qualified: for example, `@user:server.com`.
- `device_id` - The device to delete.

## List all pushers
Gets information about all pushers for a specific `user_id`.

The API is:

```
GET /_synapse/admin/v1/users/<user_id>/pushers
```

To use it, you will need to authenticate by providing an `access_token` for a
server admin: [Admin API](../usage/administration/admin_api)

A response body like the following is returned:

```json
{
  "pushers": [
    {
      "app_display_name":"HTTP Push Notifications",
      "app_id":"m.http",
      "data": {
        "url":"example.com"
      },
      "device_display_name":"pushy push",
      "kind":"http",
      "lang":"None",
      "profile_tag":"",
      "pushkey":"a@example.com"
    }
  ],
  "total": 1
}
```

**Parameters**

The following parameters should be set in the URL:

- `user_id` - fully qualified: for example, `@user:server.com`.

**Response**

The following fields are returned in the JSON response body:

- `pushers` - An array containing the current pushers for the user

  - `app_display_name` - string - A string that will allow the user to identify
    what application owns this pusher.

  - `app_id` - string - This is a reverse-DNS style identifier for the application.
    Max length, 64 chars.

  - `data` - A dictionary of information for the pusher implementation itself.

    - `url` - string - Required if `kind` is `http`. The URL to use to send
      notifications to.

    - `format` - string - The format to use when sending notifications to the
      Push Gateway.

  - `device_display_name` - string -  A string that will allow the user to identify
    what device owns this pusher.

  - `profile_tag` - string - This string determines which set of device specific rules
    this pusher executes.

  - `kind` - string -  The kind of pusher. "http" is a pusher that sends HTTP pokes.
  - `lang` - string - The preferred language for receiving notifications
    (e.g. 'en' or 'en-US')

  - `profile_tag` - string - This string determines which set of device specific rules
    this pusher executes.

  - `pushkey` - string - This is a unique identifier for this pusher.
    Max length, 512 bytes.

- `total` - integer - Number of pushers.

See also the
[Client-Server API Spec on pushers](https://matrix.org/docs/spec/client_server/latest#get-matrix-client-r0-pushers).

## Controlling whether a user is shadow-banned

Shadow-banning is a useful tool for moderating malicious or egregiously abusive users.
A shadow-banned users receives successful responses to their client-server API requests,
but the events are not propagated into rooms. This can be an effective tool as it
(hopefully) takes longer for the user to realise they are being moderated before
pivoting to another account.

Shadow-banning a user should be used as a tool of last resort and may lead to confusing
or broken behaviour for the client. A shadow-banned user will not receive any
notification and it is generally more appropriate to ban or kick abusive users.
A shadow-banned user will be unable to contact anyone on the server.

To shadow-ban a user the API is:

```
POST /_synapse/admin/v1/users/<user_id>/shadow_ban
```

To un-shadow-ban a user the API is:

```
DELETE /_synapse/admin/v1/users/<user_id>/shadow_ban
```

To use it, you will need to authenticate by providing an `access_token` for a
server admin: [Admin API](../usage/administration/admin_api)

An empty JSON dict is returned in both cases.

**Parameters**

The following parameters should be set in the URL:

- `user_id` - The fully qualified MXID: for example, `@user:server.com`. The user must
  be local.

## Override ratelimiting for users

This API allows to override or disable ratelimiting for a specific user.
There are specific APIs to set, get and delete a ratelimit.

### Get status of ratelimit

The API is:

```
GET /_synapse/admin/v1/users/<user_id>/override_ratelimit
```

To use it, you will need to authenticate by providing an `access_token` for a
server admin: [Admin API](../usage/administration/admin_api)

A response body like the following is returned:

```json
{
  "messages_per_second": 0,
  "burst_count": 0
}
```

**Parameters**

The following parameters should be set in the URL:

- `user_id` - The fully qualified MXID: for example, `@user:server.com`. The user must
  be local.

**Response**

The following fields are returned in the JSON response body:

- `messages_per_second` - integer - The number of actions that can
  be performed in a second. `0` mean that ratelimiting is disabled for this user.
- `burst_count` - integer - How many actions that can be performed before
  being limited.

If **no** custom ratelimit is set, an empty JSON dict is returned.

```json
{}
```

### Set ratelimit

The API is:

```
POST /_synapse/admin/v1/users/<user_id>/override_ratelimit
```

To use it, you will need to authenticate by providing an `access_token` for a
server admin: [Admin API](../usage/administration/admin_api)

A response body like the following is returned:

```json
{
  "messages_per_second": 0,
  "burst_count": 0
}
```

**Parameters**

The following parameters should be set in the URL:

- `user_id` - The fully qualified MXID: for example, `@user:server.com`. The user must
  be local.

Body parameters:

- `messages_per_second` - positive integer, optional. The number of actions that can
  be performed in a second. Defaults to `0`.
- `burst_count` - positive integer, optional. How many actions that can be performed
  before being limited. Defaults to `0`.

To disable users' ratelimit set both values to `0`.

**Response**

The following fields are returned in the JSON response body:

- `messages_per_second` - integer - The number of actions that can
  be performed in a second.
- `burst_count` - integer - How many actions that can be performed before
  being limited.

### Delete ratelimit

The API is:

```
DELETE /_synapse/admin/v1/users/<user_id>/override_ratelimit
```

To use it, you will need to authenticate by providing an `access_token` for a
server admin: [Admin API](../usage/administration/admin_api)

An empty JSON dict is returned.

```json
{}
```

**Parameters**

The following parameters should be set in the URL:

- `user_id` - The fully qualified MXID: for example, `@user:server.com`. The user must
  be local.

### Check username availability

Checks to see if a username is available, and valid, for the server. See [the client-server 
API](https://matrix.org/docs/spec/client_server/r0.6.0#get-matrix-client-r0-register-available)
for more information.

This endpoint will work even if registration is disabled on the server, unlike 
`/_matrix/client/r0/register/available`.

The API is:

```
GET /_synapse/admin/v1/username_available?username=$localpart
```

The request and response format is the same as the [/_matrix/client/r0/register/available](https://matrix.org/docs/spec/client_server/r0.6.0#get-matrix-client-r0-register-available) API.

To use it, you will need to authenticate by providing an `access_token` for a
server admin: [Admin API](../usage/administration/admin_api)<|MERGE_RESOLUTION|>--- conflicted
+++ resolved
@@ -353,15 +353,11 @@
 - Remove the user from the user directory
 - Reject all pending invites
 - Remove all account validity information related to the user
-<<<<<<< HEAD
-- Remove the arbitrary data store known as *account data* (list of ignored users, push rules, etc.)
-=======
 - Remove the arbitrary data store known as *account data*. For example, this includes:
     - list of ignored users;
     - push rules;
     - secret storage keys; and
     - cross-signing keys.
->>>>>>> df54c848
 
 The following additional actions are performed during deactivation if `erase`
 is set to `true`:
