--- conflicted
+++ resolved
@@ -20,7 +20,6 @@
 from synapse.util.caches.response_cache import ResponseCache
 from synapse.push.clientformat import format_push_rules_for_user
 from synapse.visibility import filter_events_for_client
-
 from synapse.types import SyncNextBatchToken
 
 from twisted.internet import defer
@@ -195,258 +194,7 @@
         Returns:
             A Deferred SyncResult.
         """
-<<<<<<< HEAD
-        if batch_token is None or full_state:
-            return self.full_state_sync(sync_config, batch_token)
-        else:
-            return self.incremental_sync_with_gap(sync_config, batch_token)
-
-    @defer.inlineCallbacks
-    def _get_room_timestamps_at_token(self, room_ids, token, sync_config,
-                                      limit):
-        room_to_entries = {}
-
-        @defer.inlineCallbacks
-        def _get_last_ts(room_id):
-            entry = yield self.store.get_last_event_id_ts_for_room(
-                room_id, token.room_key
-            )
-
-            # TODO: Is this ever possible?
-            room_to_entries[room_id] = entry if entry else {
-                "origin_server_ts": 0,
-            }
-
-        yield concurrently_execute(_get_last_ts, room_ids, 10)
-
-        if len(room_to_entries) <= limit:
-            defer.returnValue({
-                room_id: entry["origin_server_ts"]
-                for room_id, entry in room_to_entries.items()
-            })
-
-        queued_events = sorted(
-            room_to_entries.items(),
-            key=lambda e: -e[1]["origin_server_ts"]
-        )
-
-        to_return = {}
-
-        while len(to_return) < limit and len(queued_events) > 0:
-            to_fetch = queued_events[:limit - len(to_return)]
-            event_to_q = {
-                e["event_id"]: (room_id, e) for room_id, e in to_fetch
-                if "event_id" in e
-            }
-
-            # Now we fetch each event to check if its been filtered out
-            event_map = yield self.store.get_events(event_to_q.keys())
-
-            recents = sync_config.filter_collection.filter_room_timeline(
-                event_map.values()
-            )
-            recents = yield filter_events_for_client(
-                self.store,
-                sync_config.user.to_string(),
-                recents,
-            )
-
-            to_return.update({r.room_id: r.origin_server_ts for r in recents})
-
-            for ev_id in set(event_map.keys()) - set(r.event_id for r in recents):
-                queued_events.append(event_to_q[ev_id])
-
-            # FIXME: Need to refetch TS
-            queued_events.sort(key=lambda e: -e[1]["origin_server_ts"])
-
-        defer.returnValue(to_return)
-
-    @defer.inlineCallbacks
-    def full_state_sync(self, sync_config, batch_token):
-        """Get a sync for a client which is starting without any state.
-
-        If a 'message_since_token' is given, only timeline events which have
-        happened since that token will be returned.
-
-        Returns:
-            A Deferred SyncResult.
-        """
-        if batch_token:
-            timeline_since_token = batch_token.stream_token
-        else:
-            timeline_since_token = None
-
-        now_token = yield self.event_sources.get_current_token()
-
-        now_token, ephemeral_by_room = yield self.ephemeral_by_room(
-            sync_config, now_token
-        )
-
-        presence_stream = self.event_sources.sources["presence"]
-        # TODO (mjark): This looks wrong, shouldn't we be getting the presence
-        # UP to the present rather than after the present?
-        pagination_config = PaginationConfig(from_token=now_token)
-        presence, _ = yield presence_stream.get_pagination_rows(
-            user=sync_config.user,
-            pagination_config=pagination_config.get_source_config("presence"),
-            key=None
-        )
-
-        membership_list = (
-            Membership.INVITE, Membership.JOIN, Membership.LEAVE, Membership.BAN
-        )
-
-        room_list = yield self.store.get_rooms_for_user_where_membership_is(
-            user_id=sync_config.user.to_string(),
-            membership_list=membership_list
-        )
-
-        account_data, account_data_by_room = (
-            yield self.store.get_account_data_for_user(
-                sync_config.user.to_string()
-            )
-        )
-
-        account_data['m.push_rules'] = yield self.push_rules_for_user(
-            sync_config.user
-        )
-
-        tags_by_room = yield self.store.get_tags_for_user(
-            sync_config.user.to_string()
-        )
-
-        ignored_users = account_data.get(
-            "m.ignored_user_list", {}
-        ).get("ignored_users", {}).keys()
-
-        joined = []
-        invited = []
-        archived = []
-
-        user_id = sync_config.user.to_string()
-
-        pagination_limit = 10
-        room_pagination_config = {
-            "l": pagination_limit,
-            "o": 0,
-            "t": now_token.to_string(),
-        }
-
-        room_to_last_ts = yield self._get_room_timestamps_at_token(
-            room_ids=[
-                e.room_id for e in room_list if e.membership == Membership.JOIN
-            ],
-            token=now_token,
-            sync_config=sync_config,
-            limit=pagination_limit,
-        )
-
-        if room_to_last_ts:
-            sorted_list = sorted(
-                room_to_last_ts.items(),
-                key=lambda item: -item[1]
-            )[:pagination_limit]
-
-            _, bottom_ts = sorted_list[-1]
-            room_pagination_config["ts"] = bottom_ts
-
-            joined_rooms_list = frozenset(room_id for room_id, _f in sorted_list)
-        else:
-            room_pagination_config = {}
-            joined_rooms_list = frozenset()
-
-        @defer.inlineCallbacks
-        def _generate_room_entry(event):
-            if event.membership == Membership.JOIN:
-                if event.room_id in joined_rooms_list:
-                    room_result = yield self.full_state_sync_for_joined_room(
-                        room_id=event.room_id,
-                        sync_config=sync_config,
-                        now_token=now_token,
-                        timeline_since_token=timeline_since_token,
-                        ephemeral_by_room=ephemeral_by_room,
-                        tags_by_room=tags_by_room,
-                        account_data_by_room=account_data_by_room,
-                    )
-                    joined.append(room_result)
-            elif event.membership == Membership.INVITE:
-                if event.sender in ignored_users:
-                    return
-                invite = yield self.store.get_event(event.event_id)
-                invited.append(InvitedSyncResult(
-                    room_id=event.room_id,
-                    invite=invite,
-                ))
-            elif event.membership in (Membership.LEAVE, Membership.BAN):
-                # Always send down rooms we were banned or kicked from.
-                if not sync_config.filter_collection.include_leave:
-                    if event.membership == Membership.LEAVE:
-                        if user_id == event.sender:
-                            return
-
-                leave_token = now_token.copy_and_replace(
-                    "room_key", "s%d" % (event.stream_ordering,)
-                )
-                room_result = yield self.full_state_sync_for_archived_room(
-                    sync_config=sync_config,
-                    room_id=event.room_id,
-                    leave_event_id=event.event_id,
-                    leave_token=leave_token,
-                    timeline_since_token=timeline_since_token,
-                    tags_by_room=tags_by_room,
-                    account_data_by_room=account_data_by_room,
-                )
-                archived.append(room_result)
-
-        yield concurrently_execute(_generate_room_entry, room_list, 10)
-
-        account_data_for_user = sync_config.filter_collection.filter_account_data(
-            self.account_data_for_user(account_data)
-        )
-
-        presence = sync_config.filter_collection.filter_presence(presence)
-
-        defer.returnValue(SyncResult(
-            presence=presence,
-            account_data=account_data_for_user,
-            joined=joined,
-            invited=invited,
-            archived=archived,
-            next_batch=SyncNextBatchToken(
-                stream_token=now_token,
-                pagination_config=room_pagination_config,
-            ),
-        ))
-
-    @defer.inlineCallbacks
-    def full_state_sync_for_joined_room(self, room_id, sync_config,
-                                        now_token, timeline_since_token,
-                                        ephemeral_by_room, tags_by_room,
-                                        account_data_by_room):
-        """Sync a room for a client which is starting without any state
-        Returns:
-            A Deferred JoinedSyncResult.
-        """
-
-        batch = yield self.load_filtered_recents(
-            room_id, sync_config, now_token, since_token=timeline_since_token
-        )
-
-        room_sync = yield self.incremental_sync_with_gap_for_room(
-            room_id, sync_config,
-            now_token=now_token,
-            since_token=timeline_since_token,
-            ephemeral_by_room=ephemeral_by_room,
-            tags_by_room=tags_by_room,
-            account_data_by_room=account_data_by_room,
-            batch=batch,
-            full_state=True,
-        )
-
-        defer.returnValue(room_sync)
-=======
-        return self.generate_sync_result(sync_config, since_token, full_state)
->>>>>>> faad233e
+        return self.generate_sync_result(sync_config, batch_token, full_state)
 
     @defer.inlineCallbacks
     def push_rules_for_user(self, user):
@@ -518,287 +266,6 @@
 
         defer.returnValue((now_token, ephemeral_by_room))
 
-<<<<<<< HEAD
-    def full_state_sync_for_archived_room(self, room_id, sync_config,
-                                          leave_event_id, leave_token,
-                                          timeline_since_token, tags_by_room,
-                                          account_data_by_room):
-        """Sync a room for a client which is starting without any state
-        Returns:
-            A Deferred ArchivedSyncResult.
-        """
-
-        return self.incremental_sync_for_archived_room(
-            sync_config, room_id, leave_event_id, timeline_since_token, tags_by_room,
-            account_data_by_room, full_state=True, leave_token=leave_token,
-        )
-
-    @defer.inlineCallbacks
-    def _get_rooms_that_need_full_state(self, room_ids, since_token, pa_ts,
-                                        sync_config, pagination_limit):
-        start_ts = yield self._get_room_timestamps_at_token(
-            room_ids, since_token,
-            sync_config=sync_config,
-            limit=pagination_limit,
-        )
-
-        missing_list = frozenset(
-            room_id for room_id, ts in
-            sorted(start_ts.items(), key=lambda item: -item[1])
-            if ts < pa_ts
-        )
-
-        defer.returnValue(missing_list)
-
-    @defer.inlineCallbacks
-    def incremental_sync_with_gap(self, sync_config, batch_token):
-        """ Get the incremental delta needed to bring the client up to
-        date with the server.
-        Returns:
-            A Deferred SyncResult.
-        """
-        since_token = batch_token.stream_token
-        room_pagination_config = batch_token.pagination_config
-
-        now_token = yield self.event_sources.get_current_token()
-
-        rooms = yield self.store.get_rooms_for_user(sync_config.user.to_string())
-        room_ids = [room.room_id for room in rooms]
-
-        presence_source = self.event_sources.sources["presence"]
-        presence, presence_key = yield presence_source.get_new_events(
-            user=sync_config.user,
-            from_key=since_token.presence_key,
-            limit=sync_config.filter_collection.presence_limit(),
-            room_ids=room_ids,
-            is_guest=sync_config.is_guest,
-        )
-        now_token = now_token.copy_and_replace("presence_key", presence_key)
-
-        now_token, ephemeral_by_room = yield self.ephemeral_by_room(
-            sync_config, now_token, since_token
-        )
-
-        app_service = yield self.store.get_app_service_by_user_id(
-            sync_config.user.to_string()
-        )
-        if app_service:
-            rooms = yield self.store.get_app_service_rooms(app_service)
-            joined_room_ids = set(r.room_id for r in rooms)
-        else:
-            rooms = yield self.store.get_rooms_for_user(
-                sync_config.user.to_string()
-            )
-            joined_room_ids = set(r.room_id for r in rooms)
-
-        user_id = sync_config.user.to_string()
-
-        timeline_limit = sync_config.filter_collection.timeline_limit()
-
-        tags_by_room = yield self.store.get_updated_tags(
-            user_id,
-            since_token.account_data_key,
-        )
-
-        account_data, account_data_by_room = (
-            yield self.store.get_updated_account_data_for_user(
-                user_id,
-                since_token.account_data_key,
-            )
-        )
-
-        push_rules_changed = yield self.store.have_push_rules_changed_for_user(
-            user_id, int(since_token.push_rules_key)
-        )
-
-        if push_rules_changed:
-            account_data["m.push_rules"] = yield self.push_rules_for_user(
-                sync_config.user
-            )
-
-        ignored_account_data = yield self.store.get_global_account_data_by_type_for_user(
-            "m.ignored_user_list", user_id=user_id,
-        )
-
-        if ignored_account_data:
-            ignored_users = ignored_account_data.get("ignored_users", {}).keys()
-        else:
-            ignored_users = frozenset()
-
-        # Get a list of membership change events that have happened.
-        rooms_changed = yield self.store.get_membership_changes_for_user(
-            user_id, since_token.room_key, now_token.room_key
-        )
-
-        mem_change_events_by_room_id = {}
-        for event in rooms_changed:
-            mem_change_events_by_room_id.setdefault(event.room_id, []).append(event)
-
-        newly_joined_rooms = []
-        archived = []
-        invited = []
-        for room_id, events in mem_change_events_by_room_id.items():
-            non_joins = [e for e in events if e.membership != Membership.JOIN]
-            has_join = len(non_joins) != len(events)
-
-            # We want to figure out if we joined the room at some point since
-            # the last sync (even if we have since left). This is to make sure
-            # we do send down the room, and with full state, where necessary
-            if room_id in joined_room_ids or has_join:
-                old_state = yield self.get_state_at(room_id, since_token)
-                old_mem_ev = old_state.get((EventTypes.Member, user_id), None)
-                if not old_mem_ev or old_mem_ev.membership != Membership.JOIN:
-                        newly_joined_rooms.append(room_id)
-
-                if room_id in joined_room_ids:
-                    continue
-
-            if not non_joins:
-                continue
-
-            # Only bother if we're still currently invited
-            should_invite = non_joins[-1].membership == Membership.INVITE
-            if should_invite:
-                if event.sender not in ignored_users:
-                    room_sync = InvitedSyncResult(room_id, invite=non_joins[-1])
-                    if room_sync:
-                        invited.append(room_sync)
-
-            # Always include leave/ban events. Just take the last one.
-            # TODO: How do we handle ban -> leave in same batch?
-            leave_events = [
-                e for e in non_joins
-                if e.membership in (Membership.LEAVE, Membership.BAN)
-            ]
-
-            if leave_events:
-                leave_event = leave_events[-1]
-                room_sync = yield self.incremental_sync_for_archived_room(
-                    sync_config, room_id, leave_event.event_id, since_token,
-                    tags_by_room, account_data_by_room,
-                    full_state=room_id in newly_joined_rooms
-                )
-                if room_sync:
-                    archived.append(room_sync)
-
-        # Get all events for rooms we're currently joined to.
-        room_to_events = yield self.store.get_room_events_stream_for_rooms(
-            room_ids=joined_room_ids,
-            from_key=since_token.room_key,
-            to_key=now_token.room_key,
-            limit=timeline_limit + 1,
-        )
-
-        joined = []
-        # We loop through all room ids, even if there are no new events, in case
-        # there are non room events taht we need to notify about.
-        for room_id in joined_room_ids:
-            room_entry = room_to_events.get(room_id, None)
-
-            if room_entry:
-                events, start_key = room_entry
-
-                prev_batch_token = now_token.copy_and_replace("room_key", start_key)
-
-                p_room_token = room_pagination_config.get("t", None)
-                if p_room_token:
-                    pa_limit = room_pagination_config["l"]
-                    needing_full_state = yield self._get_rooms_that_need_full_state(
-                        [room_id],
-                        since_token,
-                        room_pagination_config.get("ts", 0),
-                        sync_config=sync_config,
-                        pagination_limit=pa_limit,
-                    )
-                    need_full_state = room_id in needing_full_state
-                else:
-                    need_full_state = False
-
-                newly_joined_room = (room_id in newly_joined_rooms) or need_full_state
-                full_state = newly_joined_room
-
-                batch = yield self.load_filtered_recents(
-                    room_id, sync_config, prev_batch_token,
-                    since_token=since_token,
-                    recents=events,
-                    newly_joined_room=newly_joined_room,
-                )
-            else:
-                batch = TimelineBatch(
-                    events=[],
-                    prev_batch=since_token,
-                    limited=False,
-                )
-                full_state = False
-
-            room_sync = yield self.incremental_sync_with_gap_for_room(
-                room_id=room_id,
-                sync_config=sync_config,
-                since_token=since_token,
-                now_token=now_token,
-                ephemeral_by_room=ephemeral_by_room,
-                tags_by_room=tags_by_room,
-                account_data_by_room=account_data_by_room,
-                batch=batch,
-                full_state=full_state,
-            )
-            if room_sync:
-                if not room_sync.timeline:
-                    p_room_token = room_pagination_config.get("t", None)
-                    if p_room_token:
-                        pa_limit = room_pagination_config["l"]
-                        needing_full_state = yield self._get_rooms_that_need_full_state(
-                            [room_id],
-                            since_token,
-                            room_pagination_config.get("ts", 0),
-                            sync_config=sync_config,
-                            pagination_limit=pa_limit,
-                        )
-                        if room_id in needing_full_state:
-                            continue
-                joined.append(room_sync)
-
-        # For each newly joined room, we want to send down presence of
-        # existing users.
-        presence_handler = self.presence_handler
-        extra_presence_users = set()
-        for room_id in newly_joined_rooms:
-            users = yield self.store.get_users_in_room(event.room_id)
-            extra_presence_users.update(users)
-
-        # For each new member, send down presence.
-        for joined_sync in joined:
-            it = itertools.chain(joined_sync.timeline.events, joined_sync.state.values())
-            for event in it:
-                if event.type == EventTypes.Member:
-                    if event.membership == Membership.JOIN:
-                        extra_presence_users.add(event.state_key)
-
-        states = yield presence_handler.get_states(
-            [u for u in extra_presence_users if u != user_id],
-            as_event=True,
-        )
-        presence.extend(states)
-
-        account_data_for_user = sync_config.filter_collection.filter_account_data(
-            self.account_data_for_user(account_data)
-        )
-
-        presence = sync_config.filter_collection.filter_presence(
-            presence
-        )
-
-        defer.returnValue(SyncResult(
-            presence=presence,
-            account_data=account_data_for_user,
-            joined=joined,
-            invited=invited,
-            archived=archived,
-            next_batch=batch_token.replace(stream_token=now_token),
-        ))
-
-=======
->>>>>>> faad233e
     @defer.inlineCallbacks
     def _load_filtered_recents(self, room_id, sync_config, now_token,
                                since_token=None, recents=None, newly_joined_room=False):
@@ -1025,7 +492,7 @@
             defer.returnValue(None)
 
     @defer.inlineCallbacks
-    def generate_sync_result(self, sync_config, since_token=None, full_state=False):
+    def generate_sync_result(self, sync_config, batch_token=None, full_state=False):
         """Generates a sync result.
 
         Args:
@@ -1045,7 +512,7 @@
 
         sync_result_builder = SyncResultBuilder(
             sync_config, full_state,
-            since_token=since_token,
+            batch_token=batch_token,
             now_token=now_token,
         )
 
@@ -1068,7 +535,10 @@
             joined=sync_result_builder.joined,
             invited=sync_result_builder.invited,
             archived=sync_result_builder.archived,
-            next_batch=sync_result_builder.now_token,
+            next_batch=SyncNextBatchToken(
+                stream_token=sync_result_builder.now_token,
+                pagination_config=batch_token.pagination_config if batch_token else None,
+            )
         ))
 
     @defer.inlineCallbacks
@@ -1566,6 +1036,66 @@
         else:
             raise Exception("Unrecognized rtype: %r", room_builder.rtype)
 
+    @defer.inlineCallbacks
+    def _get_room_timestamps_at_token(self, room_ids, token, sync_config,
+                                      limit):
+        room_to_entries = {}
+
+        @defer.inlineCallbacks
+        def _get_last_ts(room_id):
+            entry = yield self.store.get_last_ts_for_room(
+                room_id, token.room_key
+            )
+
+            # TODO: Is this ever possible?
+            room_to_entries[room_id] = entry if entry else {
+                "origin_server_ts": 0,
+            }
+
+        yield concurrently_execute(_get_last_ts, room_ids, 10)
+
+        if len(room_to_entries) <= limit:
+            defer.returnValue({
+                room_id: entry["origin_server_ts"]
+                for room_id, entry in room_to_entries.items()
+            })
+
+        queued_events = sorted(
+            room_to_entries.items(),
+            key=lambda e: -e[1]["origin_server_ts"]
+        )
+
+        to_return = {}
+
+        while len(to_return) < limit and len(queued_events) > 0:
+            to_fetch = queued_events[:limit - len(to_return)]
+            event_to_q = {
+                e["event_id"]: (room_id, e) for room_id, e in to_fetch
+                if "event_id" in e
+            }
+
+            # Now we fetch each event to check if its been filtered out
+            event_map = yield self.store.get_events(event_to_q.keys())
+
+            recents = sync_config.filter_collection.filter_room_timeline(
+                event_map.values()
+            )
+            recents = yield filter_events_for_client(
+                self.store,
+                sync_config.user.to_string(),
+                recents,
+            )
+
+            to_return.update({r.room_id: r.origin_server_ts for r in recents})
+
+            for ev_id in set(event_map.keys()) - set(r.event_id for r in recents):
+                queued_events.append(event_to_q[ev_id])
+
+            # FIXME: Need to refetch TS
+            queued_events.sort(key=lambda e: -e[1]["origin_server_ts"])
+
+        defer.returnValue(to_return)
+
 
 def _action_has_highlight(actions):
     for action in actions:
@@ -1617,17 +1147,18 @@
 
 class SyncResultBuilder(object):
     "Used to help build up a new SyncResult for a user"
-    def __init__(self, sync_config, full_state, since_token, now_token):
+    def __init__(self, sync_config, full_state, batch_token, now_token):
         """
         Args:
             sync_config(SyncConfig)
             full_state(bool): The full_state flag as specified by user
-            since_token(StreamToken): The token supplied by user, or None.
+            batch_token(SyncNextBatchToken): The token supplied by user, or None.
             now_token(StreamToken): The token to sync up to.
         """
         self.sync_config = sync_config
         self.full_state = full_state
-        self.since_token = since_token
+        self.batch_token = batch_token
+        self.since_token = batch_token.stream_token if batch_token else None
         self.now_token = now_token
 
         self.presence = []
