# Copyright 2015, 2016 OpenMarket Ltd
#
# Licensed under the Apache License, Version 2.0 (the "License");
# you may not use this file except in compliance with the License.
# You may obtain a copy of the License at
#
#     http://www.apache.org/licenses/LICENSE-2.0
#
# Unless required by applicable law or agreed to in writing, software
# distributed under the License is distributed on an "AS IS" BASIS,
# WITHOUT WARRANTIES OR CONDITIONS OF ANY KIND, either express or implied.
# See the License for the specific language governing permissions and
# limitations under the License.
"""
This module controls the reliability for application service transactions.

The nominal flow through this module looks like:
              __________
1---ASa[e]-->|  Service |--> Queue ASa[f]
2----ASb[e]->|  Queuer  |
3--ASa[f]--->|__________|-----------+ ASa[e], ASb[e]
                                    V
      -````````-            +------------+
      |````````|<--StoreTxn-|Transaction |
      |Database|            | Controller |---> SEND TO AS
      `--------`            +------------+
What happens on SEND TO AS depends on the state of the Application Service:
 - If the AS is marked as DOWN, do nothing.
 - If the AS is marked as UP, send the transaction.
     * SUCCESS : Increment where the AS is up to txn-wise and nuke the txn
                 contents from the db.
     * FAILURE : Marked AS as DOWN and start Recoverer.

Recoverer attempts to recover ASes who have died. The flow for this looks like:
                ,--------------------- backoff++ --------------.
               V                                               |
  START ---> Wait exp ------> Get oldest txn ID from ----> FAILURE
             backoff           DB and try to send it
                                 ^                |___________
Mark AS as                       |                            V
UP & quit           +---------- YES                       SUCCESS
    |               |                                         |
    NO <--- Have more txns? <------ Mark txn success & nuke <-+
                                      from db; incr AS pos.
                                         Reset backoff.

This is all tied together by the AppServiceScheduler which DIs the required
components.
"""
import logging
<<<<<<< HEAD
from typing import Dict, Iterable, List, Optional
=======
from typing import TYPE_CHECKING, Awaitable, Callable, Dict, List, Optional, Set
>>>>>>> 338e70c6

from synapse.appservice import ApplicationService, ApplicationServiceState
from synapse.appservice.api import ApplicationServiceApi
from synapse.events import EventBase
from synapse.logging.context import run_in_background
from synapse.metrics.background_process_metrics import run_as_background_process
from synapse.storage.databases.main import DataStore
from synapse.types import JsonDict
from synapse.util import Clock

if TYPE_CHECKING:
    from synapse.server import HomeServer

logger = logging.getLogger(__name__)


# Maximum number of events to provide in an AS transaction.
MAX_PERSISTENT_EVENTS_PER_TRANSACTION = 100

# Maximum number of ephemeral events to provide in an AS transaction.
MAX_EPHEMERAL_EVENTS_PER_TRANSACTION = 100

# Maximum number of to-device messages to provide in an AS transaction.
MAX_TO_DEVICE_MESSAGES_PER_TRANSACTION = 100


class ApplicationServiceScheduler:
    """Public facing API for this module. Does the required DI to tie the
    components together. This also serves as the "event_pool", which in this
    case is a simple array.
    """

    def __init__(self, hs: "HomeServer"):
        self.clock = hs.get_clock()
        self.store = hs.get_datastore()
        self.as_api = hs.get_application_service_api()

        self.txn_ctrl = _TransactionController(self.clock, self.store, self.as_api)
        self.queuer = _ServiceQueuer(self.txn_ctrl, self.clock)

    async def start(self) -> None:
        logger.info("Starting appservice scheduler")

        # check for any DOWN ASes and start recoverers for them.
        services = await self.store.get_appservices_by_state(
            ApplicationServiceState.DOWN
        )

        for service in services:
            self.txn_ctrl.start_recoverer(service)

<<<<<<< HEAD
    def enqueue_for_appservice(
        self,
        appservice: ApplicationService,
        events: Optional[Iterable[EventBase]] = None,
        ephemeral: Optional[Iterable[JsonDict]] = None,
        to_device_messages: Optional[Iterable[JsonDict]] = None,
    ) -> None:
        """
        Enqueue some data to be sent off to an application service.
        Args:
            appservice: The application service to create and send a transaction to.
            events: The persistent room events to send.
            ephemeral: The ephemeral events to send.
            to_device_messages: The to-device messages to send. These differ from normal
                to-device messages sent to clients, as they have 'to_device_id' and
                'to_user_id' fields.
        """
        # We purposefully allow this method to run with empty events/ephemeral
        # iterables, so that callers do not need to check iterable size themselves.
        if not events and not ephemeral and not to_device_messages:
            return

        if events:
            self.queuer.queued_events.setdefault(appservice.id, []).extend(events)
        if ephemeral:
            self.queuer.queued_ephemeral.setdefault(appservice.id, []).extend(ephemeral)
        if to_device_messages:
            self.queuer.queued_to_device_messages.setdefault(appservice.id, []).extend(
                to_device_messages
            )

        # Kick off a new application service transaction
        self.queuer.start_background_request(appservice)
=======
    def submit_event_for_as(
        self, service: ApplicationService, event: EventBase
    ) -> None:
        self.queuer.enqueue_event(service, event)

    def submit_ephemeral_events_for_as(
        self, service: ApplicationService, events: List[JsonDict]
    ) -> None:
        self.queuer.enqueue_ephemeral(service, events)
>>>>>>> 338e70c6


class _ServiceQueuer:
    """Queue of events waiting to be sent to appservices.

    Groups events into transactions per-appservice, and sends them on to the
    TransactionController. Makes sure that we only have one transaction in flight per
    appservice at a given time.
    """

<<<<<<< HEAD
    def __init__(self, txn_ctrl, clock):
        # dict of {service_id: [events]}
        self.queued_events: Dict[str, List[EventBase]] = {}
        # dict of {service_id: [event_json]}
        self.queued_ephemeral: Dict[str, List[JsonDict]] = {}
        # dict of {service_id: [to_device_message_json]}
        self.queued_to_device_messages: Dict[str, List[JsonDict]] = {}
=======
    def __init__(self, txn_ctrl: "_TransactionController", clock: Clock):
        # dict of {service_id: [events]}
        self.queued_events: Dict[str, List[EventBase]] = {}
        # dict of {service_id: [events]}
        self.queued_ephemeral: Dict[str, List[JsonDict]] = {}
>>>>>>> 338e70c6

        # the appservices which currently have a transaction in flight
        self.requests_in_flight: Set[str] = set()
        self.txn_ctrl = txn_ctrl
        self.clock = clock

<<<<<<< HEAD
    def start_background_request(self, service):
=======
    def _start_background_request(self, service: ApplicationService) -> None:
>>>>>>> 338e70c6
        # start a sender for this appservice if we don't already have one
        if service.id in self.requests_in_flight:
            return

        run_as_background_process(
            "as-sender-%s" % (service.id,), self._send_request, service
        )

<<<<<<< HEAD
    async def _send_request(self, service: ApplicationService):
=======
    def enqueue_event(self, service: ApplicationService, event: EventBase) -> None:
        self.queued_events.setdefault(service.id, []).append(event)
        self._start_background_request(service)

    def enqueue_ephemeral(
        self, service: ApplicationService, events: List[JsonDict]
    ) -> None:
        self.queued_ephemeral.setdefault(service.id, []).extend(events)
        self._start_background_request(service)

    async def _send_request(self, service: ApplicationService) -> None:
>>>>>>> 338e70c6
        # sanity-check: we shouldn't get here if this service already has a sender
        # running.
        assert service.id not in self.requests_in_flight

        self.requests_in_flight.add(service.id)
        try:
            while True:
                all_events = self.queued_events.get(service.id, [])
                events = all_events[:MAX_PERSISTENT_EVENTS_PER_TRANSACTION]
                del all_events[:MAX_PERSISTENT_EVENTS_PER_TRANSACTION]

                all_events_ephemeral = self.queued_ephemeral.get(service.id, [])
                ephemeral = all_events_ephemeral[:MAX_EPHEMERAL_EVENTS_PER_TRANSACTION]
                del all_events_ephemeral[:MAX_EPHEMERAL_EVENTS_PER_TRANSACTION]

                all_to_device_messages = self.queued_to_device_messages.get(
                    service.id, []
                )
                to_device_messages_to_send = all_to_device_messages[
                    :MAX_TO_DEVICE_MESSAGES_PER_TRANSACTION
                ]
                del all_to_device_messages[:MAX_TO_DEVICE_MESSAGES_PER_TRANSACTION]

                if not events and not ephemeral and not to_device_messages_to_send:
                    return

                try:
                    await self.txn_ctrl.send(
                        service, events, ephemeral, to_device_messages_to_send
                    )
                except Exception:
                    logger.exception("AS request failed")
        finally:
            self.requests_in_flight.discard(service.id)


class _TransactionController:
    """Transaction manager.

    Builds AppServiceTransactions and runs their lifecycle. Also starts a Recoverer
    if a transaction fails.

    (Note we have only have one of these in the homeserver.)
    """

    def __init__(self, clock: Clock, store: DataStore, as_api: ApplicationServiceApi):
        self.clock = clock
        self.store = store
        self.as_api = as_api

        # map from service id to recoverer instance
        self.recoverers: Dict[str, "_Recoverer"] = {}

        # for UTs
        self.RECOVERER_CLASS = _Recoverer

    async def send(
        self,
        service: ApplicationService,
        events: List[EventBase],
        ephemeral: Optional[List[JsonDict]] = None,
<<<<<<< HEAD
        to_device_messages: Optional[List[JsonDict]] = None,
    ) -> None:
        """
        Create a transaction with the given data and send to the provided
        application service.

        Args:
            service: The application service to send the transaction to.
            events: The persistent events to include in the transaction.
            ephemeral: The ephemeral events to include in the transaction.
            to_device_messages: The to-device messages to include in the transaction.
        """
=======
    ) -> None:
>>>>>>> 338e70c6
        try:
            txn = await self.store.create_appservice_txn(
                service=service,
                events=events,
                ephemeral=ephemeral or [],
                to_device_messages=to_device_messages or [],
            )
            service_is_up = await self._is_service_up(service)
            if service_is_up:
                sent = await txn.send(self.as_api)
                if sent:
                    await txn.complete(self.store)
                else:
                    run_in_background(self._on_txn_fail, service)
        except Exception:
            logger.exception("Error creating appservice transaction")
            run_in_background(self._on_txn_fail, service)

    async def on_recovered(self, recoverer: "_Recoverer") -> None:
        logger.info(
            "Successfully recovered application service AS ID %s", recoverer.service.id
        )
        self.recoverers.pop(recoverer.service.id)
        logger.info("Remaining active recoverers: %s", len(self.recoverers))
        await self.store.set_appservice_state(
            recoverer.service, ApplicationServiceState.UP
        )

    async def _on_txn_fail(self, service: ApplicationService) -> None:
        try:
            await self.store.set_appservice_state(service, ApplicationServiceState.DOWN)
            self.start_recoverer(service)
        except Exception:
            logger.exception("Error starting AS recoverer")

    def start_recoverer(self, service: ApplicationService) -> None:
        """Start a Recoverer for the given service

        Args:
            service:
        """
        logger.info("Starting recoverer for AS ID %s", service.id)
        assert service.id not in self.recoverers
        recoverer = self.RECOVERER_CLASS(
            self.clock, self.store, self.as_api, service, self.on_recovered
        )
        self.recoverers[service.id] = recoverer
        recoverer.recover()
        logger.info("Now %i active recoverers", len(self.recoverers))

    async def _is_service_up(self, service: ApplicationService) -> bool:
        state = await self.store.get_appservice_state(service)
        return state == ApplicationServiceState.UP or state is None


class _Recoverer:
    """Manages retries and backoff for a DOWN appservice.

    We have one of these for each appservice which is currently considered DOWN.

    Args:
        clock (synapse.util.Clock):
        store (synapse.storage.DataStore):
        as_api (synapse.appservice.api.ApplicationServiceApi):
        service (synapse.appservice.ApplicationService): the service we are managing
        callback (callable[_Recoverer]): called once the service recovers.
    """

    def __init__(
        self,
        clock: Clock,
        store: DataStore,
        as_api: ApplicationServiceApi,
        service: ApplicationService,
        callback: Callable[["_Recoverer"], Awaitable[None]],
    ):
        self.clock = clock
        self.store = store
        self.as_api = as_api
        self.service = service
        self.callback = callback
        self.backoff_counter = 1

    def recover(self) -> None:
        def _retry() -> None:
            run_as_background_process(
                "as-recoverer-%s" % (self.service.id,), self.retry
            )

        delay = 2 ** self.backoff_counter
        logger.info("Scheduling retries on %s in %fs", self.service.id, delay)
        self.clock.call_later(delay, _retry)

    def _backoff(self) -> None:
        # cap the backoff to be around 8.5min => (2^9) = 512 secs
        if self.backoff_counter < 9:
            self.backoff_counter += 1
        self.recover()

    async def retry(self) -> None:
        logger.info("Starting retries on %s", self.service.id)
        try:
            while True:
                txn = await self.store.get_oldest_unsent_txn(self.service)
                if not txn:
                    # nothing left: we're done!
                    await self.callback(self)
                    return

                logger.info(
                    "Retrying transaction %s for AS ID %s", txn.id, txn.service.id
                )
                sent = await txn.send(self.as_api)
                if not sent:
                    break

                await txn.complete(self.store)

                # reset the backoff counter and then process the next transaction
                self.backoff_counter = 1

        except Exception:
            logger.exception("Unexpected error running retries")

        # we didn't manage to send all of the transactions before we got an error of
        # some flavour: reschedule the next retry.
        self._backoff()<|MERGE_RESOLUTION|>--- conflicted
+++ resolved
@@ -48,11 +48,16 @@
 components.
 """
 import logging
-<<<<<<< HEAD
-from typing import Dict, Iterable, List, Optional
-=======
-from typing import TYPE_CHECKING, Awaitable, Callable, Dict, List, Optional, Set
->>>>>>> 338e70c6
+from typing import (
+    TYPE_CHECKING,
+    Awaitable,
+    Callable,
+    Dict,
+    Iterable,
+    List,
+    Optional,
+    Set,
+)
 
 from synapse.appservice import ApplicationService, ApplicationServiceState
 from synapse.appservice.api import ApplicationServiceApi
@@ -104,7 +109,6 @@
         for service in services:
             self.txn_ctrl.start_recoverer(service)
 
-<<<<<<< HEAD
     def enqueue_for_appservice(
         self,
         appservice: ApplicationService,
@@ -138,17 +142,6 @@
 
         # Kick off a new application service transaction
         self.queuer.start_background_request(appservice)
-=======
-    def submit_event_for_as(
-        self, service: ApplicationService, event: EventBase
-    ) -> None:
-        self.queuer.enqueue_event(service, event)
-
-    def submit_ephemeral_events_for_as(
-        self, service: ApplicationService, events: List[JsonDict]
-    ) -> None:
-        self.queuer.enqueue_ephemeral(service, events)
->>>>>>> 338e70c6
 
 
 class _ServiceQueuer:
@@ -159,32 +152,20 @@
     appservice at a given time.
     """
 
-<<<<<<< HEAD
-    def __init__(self, txn_ctrl, clock):
-        # dict of {service_id: [events]}
-        self.queued_events: Dict[str, List[EventBase]] = {}
-        # dict of {service_id: [event_json]}
-        self.queued_ephemeral: Dict[str, List[JsonDict]] = {}
-        # dict of {service_id: [to_device_message_json]}
-        self.queued_to_device_messages: Dict[str, List[JsonDict]] = {}
-=======
     def __init__(self, txn_ctrl: "_TransactionController", clock: Clock):
         # dict of {service_id: [events]}
         self.queued_events: Dict[str, List[EventBase]] = {}
         # dict of {service_id: [events]}
         self.queued_ephemeral: Dict[str, List[JsonDict]] = {}
->>>>>>> 338e70c6
+        # dict of {service_id: [to_device_message_json]}
+        self.queued_to_device_messages: Dict[str, List[JsonDict]] = {}
 
         # the appservices which currently have a transaction in flight
         self.requests_in_flight: Set[str] = set()
         self.txn_ctrl = txn_ctrl
         self.clock = clock
 
-<<<<<<< HEAD
-    def start_background_request(self, service):
-=======
-    def _start_background_request(self, service: ApplicationService) -> None:
->>>>>>> 338e70c6
+    def start_background_request(self, service: ApplicationService) -> None:
         # start a sender for this appservice if we don't already have one
         if service.id in self.requests_in_flight:
             return
@@ -193,21 +174,7 @@
             "as-sender-%s" % (service.id,), self._send_request, service
         )
 
-<<<<<<< HEAD
-    async def _send_request(self, service: ApplicationService):
-=======
-    def enqueue_event(self, service: ApplicationService, event: EventBase) -> None:
-        self.queued_events.setdefault(service.id, []).append(event)
-        self._start_background_request(service)
-
-    def enqueue_ephemeral(
-        self, service: ApplicationService, events: List[JsonDict]
-    ) -> None:
-        self.queued_ephemeral.setdefault(service.id, []).extend(events)
-        self._start_background_request(service)
-
     async def _send_request(self, service: ApplicationService) -> None:
->>>>>>> 338e70c6
         # sanity-check: we shouldn't get here if this service already has a sender
         # running.
         assert service.id not in self.requests_in_flight
@@ -269,7 +236,6 @@
         service: ApplicationService,
         events: List[EventBase],
         ephemeral: Optional[List[JsonDict]] = None,
-<<<<<<< HEAD
         to_device_messages: Optional[List[JsonDict]] = None,
     ) -> None:
         """
@@ -282,9 +248,6 @@
             ephemeral: The ephemeral events to include in the transaction.
             to_device_messages: The to-device messages to include in the transaction.
         """
-=======
-    ) -> None:
->>>>>>> 338e70c6
         try:
             txn = await self.store.create_appservice_txn(
                 service=service,
