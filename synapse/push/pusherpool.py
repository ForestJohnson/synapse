--- conflicted
+++ resolved
@@ -157,16 +157,13 @@
         resultlist = yield self.store.get_pushers_by_app_id_and_pushkey(
             app_id, pushkey
         )
-<<<<<<< HEAD
-=======
+
         p = None
         for r in resultlist:
             if r['user_name'] == user_name:
                 p = r
 
         if p:
-            p['data'] = json.loads(p['data'])
->>>>>>> 9182f876
 
             self._start_pushers([p])
 
